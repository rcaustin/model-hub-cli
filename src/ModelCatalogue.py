import json

from loguru import logger

from src.Metric import Metric
from src.metrics.BusFactorMetric import BusFactorMetric
from src.metrics.LicenseMetric import LicenseMetric
<<<<<<< HEAD
from src.metrics.AvailabilityMetric import AvailabilityMetric
from src.metrics.PerformanceClaimsMetric import PerformanceClaimsMetric
=======
from src.metrics.SizeMetric import SizeMetric
from src.metrics.CodeQualityMetric import CodeQualityMetric
>>>>>>> ef54d98c
from src.Model import Model


class ModelCatalogue:

    # models holds all Model instances in the catalogue.
    # metrics holds all Metric instances to be applied to models.

    def __init__(self):
        self.models: list[Model] = []
        self.metrics: list[Metric] = [
            LicenseMetric(),
<<<<<<< HEAD
            AvailabilityMetric(),
            PerformanceClaimsMetric()
=======
            BusFactorMetric(),
            SizeMetric(),
            CodeQualityMetric()
>>>>>>> ef54d98c
        ]

    def addModel(self, model: Model):
        self.models.append(model)

        logger.debug(
            """Model added to the catalogue:
            Model URL = '{}',
            Dataset URL = '{}',
            Code URL = '{}'""",
            model.modelLink,
            model.datasetLink,
            model.codeLink
        )

    def evaluateModels(self):
        for model in self.models:
            model.evaluate_all(self.metrics)

    def generateReport(self):
        ndjson_report = []
        for model in self.models:
            ndjson_report.append(self.getModelNDJSON(model))

        logger.debug("Report generated for {} models.", len(self.models))
        return "\n".join(ndjson_report)

    def getModelNDJSON(self, model: Model) -> str:
        ndjson_obj = {
            "name": model.name,
            "category": model.getCategory(),
            "net_score": model.getScore("NetScore"),
            "net_score_latency": model.getLatency("NetScore"),
            "ramp_up_time": model.getScore("RampUpMetric"),
            "ramp_up_time_latency": model.getLatency("RampUpMetric"),
            "bus_factor": model.getScore("BusFactorMetric"),
            "bus_factor_latency": model.getLatency("BusFactorMetric"),
            "performance_claims": model.getScore("PerformanceClaimsMetric"),
            "performance_claims_latency": model.getLatency("PerformanceClaimsMetric"),
            "license": model.getScore("LicenseMetric"),
            "license_latency": model.getLatency("LicenseMetric"),
            "size_score": model.getScore("SizeMetric", {}),  # may be dict
            "size_score_latency": model.getLatency("SizeMetric"),
            "dataset_and_code_score": model.getScore("AvailabilityMetric"),
            "dataset_and_code_score_latency": model.getLatency("AvailabilityMetric"),
            "dataset_quality": model.getScore("DatasetQualityMetric"),
            "dataset_quality_latency": model.getLatency("DatasetQualityMetric"),
            "code_quality": model.getScore("CodeQualityMetric"),
            "code_quality_latency": model.getLatency("CodeQualityMetric"),
        }

        # Convert dictionary to NDJSON (one key-value pair per line)
        return json.dumps(ndjson_obj, separators=(",", ":"))<|MERGE_RESOLUTION|>--- conflicted
+++ resolved
@@ -5,13 +5,10 @@
 from src.Metric import Metric
 from src.metrics.BusFactorMetric import BusFactorMetric
 from src.metrics.LicenseMetric import LicenseMetric
-<<<<<<< HEAD
 from src.metrics.AvailabilityMetric import AvailabilityMetric
 from src.metrics.PerformanceClaimsMetric import PerformanceClaimsMetric
-=======
 from src.metrics.SizeMetric import SizeMetric
 from src.metrics.CodeQualityMetric import CodeQualityMetric
->>>>>>> ef54d98c
 from src.Model import Model
 
 
@@ -24,14 +21,11 @@
         self.models: list[Model] = []
         self.metrics: list[Metric] = [
             LicenseMetric(),
-<<<<<<< HEAD
             AvailabilityMetric(),
             PerformanceClaimsMetric()
-=======
             BusFactorMetric(),
             SizeMetric(),
             CodeQualityMetric()
->>>>>>> ef54d98c
         ]
 
     def addModel(self, model: Model):
