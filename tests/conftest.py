"""
Pytest configuration and reusable fixtures for model-hub-cli tests.
"""

from dataclasses import dataclass
<<<<<<< HEAD
from typing import Optional, Dict, Any
=======
from typing import Any, Dict, Optional
>>>>>>> 9e9a3786

import pytest

from src.Model import Model


@dataclass
class StubModelData:
    """Stub implementation of the ModelData protocol for testing."""
    modelLink: str
    codeLink: Optional[str]
    datasetLink: Optional[str]
    
    # Add private attributes for metadata
    _hf_metadata: Optional[Dict[str, Any]] = None
    _github_metadata: Optional[Dict[str, Any]] = None
    
    # Add properties that the metrics expect
    @property
    def hf_metadata(self) -> Optional[Dict[str, Any]]:
        """Mock HuggingFace metadata for testing."""
        return self._hf_metadata
    
    @hf_metadata.setter
    def hf_metadata(self, value: Optional[Dict[str, Any]]):
        """Setter for HuggingFace metadata."""
        self._hf_metadata = value
    
    @property
    def github_metadata(self) -> Optional[Dict[str, Any]]:
        """Mock GitHub metadata for testing."""
        return self._github_metadata
    
    @github_metadata.setter
    def github_metadata(self, value: Optional[Dict[str, Any]]):
        """Setter for GitHub metadata."""
        self._github_metadata = value

    _hf_metadata: Optional[Dict[str, Any]] = None
    _github_metadata: Optional[Dict[str, Any]] = None

    @property
    def hf_metadata(self) -> Optional[Dict[str, Any]]:
        return self._hf_metadata

    @property
    def github_metadata(self) -> Optional[Dict[str, Any]]:
        return self._github_metadata


@pytest.fixture
def base_model() -> StubModelData:
    """
    Fixture that returns a fully populated StubModelData instance.
    Used as a baseline test model with valid HuggingFace and GitHub URLs.
    """
    return StubModelData(
        modelLink="https://huggingface.co/microsoft/DialoGPT-medium",
        codeLink="https://github.com/huggingface/transformers",
        datasetLink="https://huggingface.co/datasets/squad"
    )


@pytest.fixture
def sample_model(sample_urls) -> Model:
    """
    Fixture that returns a Model instance created from sample URLs.
    Used as a baseline test model for testing Model-related functionality.
    """
    return Model(sample_urls)


@pytest.fixture
def sample_urls() -> list[str]:
    """
    Fixture that provides a sample list of model, dataset, and code URLs.
    Used to simulate bundled input.
    """
    return [
        "https://huggingface.co/datasets/squad",
        "https://github.com/huggingface/transformers",
        "https://huggingface.co/microsoft/DialoGPT-medium"
    ]<|MERGE_RESOLUTION|>--- conflicted
+++ resolved
@@ -3,11 +3,7 @@
 """
 
 from dataclasses import dataclass
-<<<<<<< HEAD
-from typing import Optional, Dict, Any
-=======
 from typing import Any, Dict, Optional
->>>>>>> 9e9a3786
 
 import pytest
 
